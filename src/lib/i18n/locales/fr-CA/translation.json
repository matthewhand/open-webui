--- conflicted
+++ resolved
@@ -396,12 +396,8 @@
 	"Select a mode": "Sélectionnez un mode",
 	"Select a model": "Sélectionnez un modèle",
 	"Select an Ollama instance": "Sélectionner une instance Ollama",
-<<<<<<< HEAD
-	"Select model": "",
+	"Select model": "Sélectionnez un modèle",
 	"Selected models do not support image inputs": "",
-=======
-	"Select model": "Sélectionnez un modèle",
->>>>>>> 009e85d5
 	"Send": "",
 	"Send a Message": "Envoyer un message",
 	"Send message": "Envoyer un message",
